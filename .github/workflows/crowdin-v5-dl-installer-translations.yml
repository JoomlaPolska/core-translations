--- conflicted
+++ resolved
@@ -496,11 +496,7 @@
       #      uses: crowdin/github-action@v1.13.1
       #      with:
       #        config: 'Configurations/Crowdin-J5-Installer.yml'
-<<<<<<< HEAD
       #        crowdin_branch_name: JoomlaV5
-=======
-          # crowdin_branch_name: JoomlaV5
->>>>>>> aa030c83
       #        upload_sources: false
       #        download_translations: true
       #        download_language: nb
@@ -588,11 +584,7 @@
       #  uses: crowdin/github-action@v1.13.1
       #  with:
       #    config: 'Configurations/Crowdin-J5-Installer.yml'
-<<<<<<< HEAD
       #    crowdin_branch_name: JoomlaV5
-=======
-          # crowdin_branch_name: JoomlaV5
->>>>>>> aa030c83
       #    upload_sources: false
       #    download_translations: true
       #    download_language: ru
@@ -606,11 +598,7 @@
       #  uses: crowdin/github-action@v1.13.1
       #  with:
       #    config: 'Configurations/Crowdin-J5-Installer.yml'
-<<<<<<< HEAD
       #    crowdin_branch_name: JoomlaV5
-=======
-          # crowdin_branch_name: JoomlaV5
->>>>>>> aa030c83
       #    upload_sources: false
       #    download_translations: true
       #    download_language: sr-Cyrl
@@ -665,7 +653,7 @@
         uses: crowdin/github-action@v1.13.1
         with:
           config: 'Configurations/Crowdin-J5-Installer.yml'
-          crowdin_branch_name: JoomlaV5
+          # crowdin_branch_name: JoomlaV5
           upload_sources: false
           download_translations: true
           download_language: es
@@ -687,7 +675,7 @@
         uses: crowdin/github-action@v1.13.1
         with:
           config: 'Configurations/Crowdin-J5-Installer.yml'
-          crowdin_branch_name: JoomlaV5
+          # crowdin_branch_name: JoomlaV5
           upload_sources: false
           download_translations: true
           download_language: sv
@@ -706,7 +694,7 @@
         uses: crowdin/github-action@v1.13.1
         with:
           config: 'Configurations/Crowdin-J5-Installer.yml'
-          crowdin_branch_name: JoomlaV5
+          # crowdin_branch_name: JoomlaV5
           upload_sources: false
           download_translations: true
           download_language: ta
@@ -719,7 +707,7 @@
         uses: crowdin/github-action@v1.13.1
         with:
           config: 'Configurations/Crowdin-J5-Installer.yml'
-          crowdin_branch_name: JoomlaV5
+          # crowdin_branch_name: JoomlaV5
           upload_sources: false
           download_translations: true
           download_language: th
@@ -732,7 +720,7 @@
         uses: crowdin/github-action@v1.13.1
         with:
           config: 'Configurations/Crowdin-J5-Installer.yml'
-          crowdin_branch_name: JoomlaV5
+          # crowdin_branch_name: JoomlaV5
           upload_sources: false
           download_translations: true
           download_language: tr
@@ -748,7 +736,7 @@
         uses: crowdin/github-action@v1.13.1
         with:
           config: 'Configurations/Crowdin-J5-Installer.yml'
-          crowdin_branch_name: JoomlaV5
+          # crowdin_branch_name: JoomlaV5
           upload_sources: false
           download_translations: true
           download_language: uk
@@ -764,7 +752,7 @@
         uses: crowdin/github-action@v1.13.1
         with:
           config: 'Configurations/Crowdin-J5-Installer.yml'
-          crowdin_branch_name: JoomlaV5
+          # crowdin_branch_name: JoomlaV5
           upload_sources: false
           download_translations: true
           download_language: ur
@@ -780,7 +768,7 @@
         uses: crowdin/github-action@v1.13.1
         with:
           config: 'Configurations/Crowdin-J5-Installer.yml'
-          crowdin_branch_name: JoomlaV5
+          # crowdin_branch_name: JoomlaV5
           upload_sources: false
           download_translations: true
           download_language: vi
@@ -793,7 +781,7 @@
         uses: crowdin/github-action@v1.13.1
         with:
           config: 'Configurations/Crowdin-J5-Installer.yml'
-          crowdin_branch_name: JoomlaV5
+          # crowdin_branch_name: JoomlaV5
           upload_sources: false
           download_translations: true
           download_language: cy
