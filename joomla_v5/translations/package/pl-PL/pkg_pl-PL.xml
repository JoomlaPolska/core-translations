<?xml version="1.0" encoding="UTF-8"?>
<extension type="package" method="upgrade">
	<name>Pakiet języka polskiego (pl-PL)</name>
	<packagename>pl-PL</packagename>
	<version>5.1.2.1</version>
	<creationDate>19.08.2024</creationDate>
	<author>Projekt Joomla!</author>
	<authorEmail>artur.stepien@bestproject.pl</authorEmail>
	<authorUrl>https://www.joomla.pl</authorUrl>
	<copyright>Copyright (C) 2005 - 2024 Open Source Matters. All rights reserved.</copyright>
	<license>GNU General Public License wersja 2 lub późniejsza, zobacz LICENSE.txt</license>
	<url>https://www.joomla.pl</url>
	<packager>Polskie Centrum Joomla</packager>
	<packagerurl>https://www.joomla.pl</packagerurl>
	<description>	<![CDATA[
		<div class="text-center span12"> 
<<<<<<< HEAD
		<h3>Joomla! - pakiet języka polskiego - 5.1.1</h3>
=======
		<h3>Joomla! - pakiet języka polskiego - 5.1.2</h3>
>>>>>>> 26fa41e1
		<p><span style="font-weight: normal">Polskie Centrum Joomla zapewnia społeczności kompletne tłumaczenia Joomla!<br />Ich przygotowanie kosztuje wiele czasu i pracy.</span></p>
		<div class="alert alert-info">
		<h3>Wspieramy Ciebie, więc wesprzyj i nas.</h3>
		<p>Przekaż darowiznę na stronie <a class="btn btn-info btn-sm text-white" href="https://fundacja.joomla.pl/darowizna" target="_blank">Fundacji PCJ Otwarte Źródła</a></p>
		<p>&nbsp;</p>
		</div>
		</div>
	]]>
	</description>	
	<blockChildUninstall>true</blockChildUninstall>
	<scriptfile>script.php</scriptfile>
	<files>
		<file type="language" client="site" id="pl-PL">site_pl-PL.zip</file>
		<file type="language" client="administrator" id="pl-PL">admin_pl-PL.zip</file>
		<file type="language" client="api" id="pl-PL">api_pl-PL.zip</file>
	</files>
	<updateservers>
		<server type="collection" priority="1" name="Akredytowane tłumaczenia Joomla!">
			https://update.joomla.org/language/translationlist_5.xml
		</server>
	</updateservers>
</extension>

<|MERGE_RESOLUTION|>--- conflicted
+++ resolved
@@ -14,11 +14,7 @@
 	<packagerurl>https://www.joomla.pl</packagerurl>
 	<description>	<![CDATA[
 		<div class="text-center span12"> 
-<<<<<<< HEAD
-		<h3>Joomla! - pakiet języka polskiego - 5.1.1</h3>
-=======
 		<h3>Joomla! - pakiet języka polskiego - 5.1.2</h3>
->>>>>>> 26fa41e1
 		<p><span style="font-weight: normal">Polskie Centrum Joomla zapewnia społeczności kompletne tłumaczenia Joomla!<br />Ich przygotowanie kosztuje wiele czasu i pracy.</span></p>
 		<div class="alert alert-info">
 		<h3>Wspieramy Ciebie, więc wesprzyj i nas.</h3>
